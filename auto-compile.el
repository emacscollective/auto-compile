;;; auto-compile.el --- automatically compile Emacs Lisp libraries

;; Copyright (C) 2008-2013  Jonas Bernoulli

;; Author: Jonas Bernoulli <jonas@bernoul.li>
;; Created: 20080830
;; Version: 1.0.10
;; Status: beta
;; Package-Requires: ((cl-lib "0.2") (packed "0.3.3"))
;; Homepage: http://tarsius.github.com/auto-compile
;; Keywords: compile, convenience, lisp

;; This is a beta release.  Version numbers are inspired by how
;; Emacs is versioned - 1.1.0 will be the first stable version.

;; This file is not part of GNU Emacs.

;; This file is free software; you can redistribute it and/or modify
;; it under the terms of the GNU General Public License as published by
;; the Free Software Foundation; either version 3, or (at your option)
;; any later version.

;; This file is distributed in the hope that it will be useful,
;; but WITHOUT ANY WARRANTY; without even the implied warranty of
;; MERCHANTABILITY or FITNESS FOR A PARTICULAR PURPOSE.  See the
;; GNU General Public License for more details.

;; For a full copy of the GNU General Public License
;; see <http://www.gnu.org/licenses/>.

;;; Commentary:

;; This package provides two minor modes which automatically recompile
;; Emacs Lisp source files.  Together these modes guarantee that Emacs
;; never loads outdated byte code files.

;; `auto-compile-on-save-mode' recompiles source files when they are
;; being saved and `auto-compile-on-load-mode' does so before they are
;; being loaded.  Both modes only _recompile_ a source file when the
;; respective byte code file exists and is outdated.  Otherwise (when
;; the byte code file doesn't exist or is up-to-date) these modes do
;; _not_ compile the source file.

;; To permanently or temporarily toggle automatic compilation of some
;; source file use the command `toggle-auto-compile'.  Since the modes
;; only ever _update_ byte code files, toggling automatic compilation
;; is done simply by either creating the byte code file or removing
;; it.  `toggle-auto-compile' can also toggle automatic compilation of
;; multiple files at once; see it's doc-string for more information.

;; Even when using `auto-compile-on-save-mode' it can happen that some
;; source file is newer than the respective byte code file.  This can
;; for example happen when performing version control operations and
;; is a problem because Emacs always loads the byte code file even
;; when the respective source file has been modified since the former
;; was created.

;; To prevent outdated byte code files from being loaded
;; `auto-compile-on-load-mode' advises `require' and `load' to first
;; recompile a source file if it is newer than the respective byte
;; code file.

;; Enabling `auto-compile-on-load-mode' as early as possible reduces
;; the risk of loading an outdated byte code file.  It is best if you
;; enable both modes together at the beginning of your init file, even
;; before loading your package manager and having it initialize the
;; `load-path'.

;;     ;; -*- no-byte-compile: t -*-
;;     (add-to-list 'load-path "/path/to/auto-compile")
;;     (require 'auto-compile)
;;     (auto-compile-on-load-mode 1)
;;     (auto-compile-on-save-mode 1)

;; Automatically compilation of Emacs Lisp source files is useful for
;; at least the following reasons:

;; ◆ Emacs prefers the byte code file over the source file even if the
;;   former is outdated.  If you have to do the compilation manually
;;   you will at least occasionally forget to do so and end up with an
;;   old version of your code being loaded.

;; ◆ There are many otherwise fine libraries to be found on the
;;   Internet which when compiled will confront the user with a wall
;;   of compile warnings and an occasional error.  If authors are
;;   informed about these (often trivial) problems after each save
;;   they will likely fix them quite quickly.  That or they have a
;;   high noise tolerance.

;; ◆ It's often easier and less annoying to fix errors and warnings as
;;   they are introduced than to do a "let's compile today's work and
;;   see how it goes".

;; This package is designed to stay out of your way as much as it can
;; while still motivating you to get things fixed.  That might be
;; annoying initially but less so once existing problems have been
;; fixed.  By default Auto-Compile won't let you quit Emacs on the
;; first attempt without fixing fatal errors in visited source files
;; first.  To disable this set `auto-compile-mark-failed-modified' to
;; nil.

;; Also note that just because no warnings and/or errors are reported
;; when a source file is compiled by the modes defined here this does
;; not necessarily mean that users of your libraries won't see any.  A
;; likely cause for this would be that you forgot to require a feature
;; which is loaded on your system but not necessarily on the users'
;; systems.  So you should still manually compile your packages before
;; release:
;;
;;     emacs -batch -Q -L . -L ../dependency/ -f batch-byte-compile *.el

;;; Code:

(require 'bytecomp)
(require 'cl-lib)
(require 'packed)

(declare-function autoload-rubric "autoload")
(declare-function autoload-find-destination "autoload")
(declare-function autoload-file-load-name "autoload")
(declare-function autoload-generate-file-autoloads "autoload")

(defvar autoload-modified-buffers)

(defvar auto-compile-update-autoloads)
(defvar auto-compile-use-mode-line)

(defgroup auto-compile nil
  "Automatically compile Emacs Lisp source libraries."
  :group 'convenience
  :prefix 'auto-compile
  :link '(function-link toggle-auto-compile)
  :link '(function-link auto-compile-byte-compile)
  :link '(function-link auto-compile-mode))

;;; Auto-Compile-On-Save Mode

;;;###autoload
(define-minor-mode auto-compile-mode
  "Compile Emacs Lisp source files after the visiting buffers are saved.

After a buffer containing Emacs Lisp code is saved to its source
file update the respective byte code file.  If the latter does
not exist do nothing.  Therefore to disable automatic compilation
remove the byte code file.  See command `toggle-auto-compile' for
a convenient way to do so.

This mode should be enabled globally, using it's globalized
variant `auto-compile-on-save-mode'.  Also see the related
`auto-compile-on-load-mode'."
  :lighter auto-compile-mode-lighter
  :group 'auto-compile
  (or (derived-mode-p 'emacs-lisp-mode)
      (error "This mode only makes sense with emacs-lisp-mode"))
  (if auto-compile-mode
      (add-hook  'after-save-hook 'auto-compile-byte-compile nil t)
    (remove-hook 'after-save-hook 'auto-compile-byte-compile t))
  (auto-compile-modify-mode-line auto-compile-use-mode-line))

;;;###autoload
(define-globalized-minor-mode auto-compile-on-save-mode
  auto-compile-mode turn-on-auto-compile-mode)

(defun turn-on-auto-compile-mode ()
  (when (eq major-mode 'emacs-lisp-mode)
    (auto-compile-mode 1)))

(defvar auto-compile-mode-lighter ""
  "Mode lighter for Auto-Compile Mode.")

(defcustom auto-compile-verbose nil
  "Whether to print messages describing progress of byte-compiler."
  :group 'auto-compile
  :type 'boolean)

(defcustom auto-compile-visit-failed t
  "Whether to visit source files which failed to compile.

If this is non-nil visit but don't select a source file if it
isn't being visited in a buffer already.  Also set the buffer
local value of variable `auto-compile-pretend-byte-compiled'
\(which see) to t and mark the buffer as modified if the value
of variable `auto-compile-mark-failed-modified' is non-nil."
  :group 'auto-compile
  :type 'boolean)

(defcustom auto-compile-mark-failed-modified t
  "Whether to mark buffers which failed to compile as modified.

This serves as a reminder to fix fatal errors.  While useful this
can get annoying so this variable can be quickly toggled with the
command `auto-compile-toggle-mark-failed-modified'."
  :group 'auto-compile
  :type 'boolean)

(defcustom auto-compile-ding t
  "Whether to beep (or flash the screen) when an error occurs.

Expected errors (such as compile error, unmatched parens, or
failure to remove a file) are caught and execution continues so
that failure to process one file does not prevent other files
from being processed.

To inform users of such errors Auto-Compile instead beeps or
flashes the screen; set this variable to nil to disable even
that."
  :group 'auto-compile
  :type 'boolean)

(defcustom auto-compile-check-parens t
  "Whether to check for unbalanced parentheses before compiling.

This only has as an effect on files which are currently being
visited in a buffer.  Other files are compiled without performing
this check first.  If unbalanced parentheses are found no attempt
is made to compile the file as that would obviously fail also."
  :group 'auto-compile
  :type 'boolean)

(defcustom auto-compile-update-autoloads t
  "Whether to update autoloads after compiling.

If no autoload file as specified by `packed-loaddefs-filename' can be
found quietly skip this step."
  :group 'auto-compile
  :type 'boolean)

(defcustom auto-compile-delete-stray-dest t
  "Whether to remove stray byte code files.

If this is non-nil byte code files without a corresponding source
file are removed as they are encountered.  This happens in the
functions `auto-compile-on-save' and `toggle-auto-compile'.  The
main purpose of this functionality is to prevent leftover byte
code files from shadowing a source or byte code file in a
directory that comes later in the `load-path'."
  :group 'auto-compile
  :type 'boolean)

(defun auto-compile-modify-mode-line (after)
  (let ((format (delete 'mode-line-auto-compile
                        (default-value 'mode-line-format)))
        cell)
    (when (and after auto-compile-mode
               (setq cell (member after format)))
      (push 'mode-line-auto-compile (cdr cell)))
    (set-default 'mode-line-format format)))

(defcustom auto-compile-use-mode-line
  (car (memq 'mode-line-modified (default-value 'mode-line-format)))
  "Whether to show information about the byte code file in the mode line.

This works by inserting `mode-line-auto-compile' into the default
value of `mode-line-format' after the construct (usually a symbol)
specified here.  This happens every time local Auto-Compile mode
is turned on so the specified construct does not have to a member
of `mode-line-format' when this is set (this allows loading that
package after `auto-compile-on-load-mode' has been activated, so
that it can ensures the respective byte code file is up-to-date).

If you want to add `mode-line-auto-compile' as a member of a
variable that is itself a member of `mode-line-format' then you
have to set this option to nil and manually modify that variable
to include `mode-line-auto-compile'."
  :group 'auto-compile
  :set (lambda (symbol value)
         (set-default symbol value)
         (auto-compile-modify-mode-line value))
  :type '(choice (const :tag "don't insert" nil)
                 (const :tag "after mode-line-modified" mode-line-modified)
                 (const :tag "after mode-line-remote" mode-line-remote)
                 (sexp  :tag "after construct")))

(defcustom auto-compile-toggle-recompiles t
  "Whether to recompile all source files when turning on compilation.

When turning on auto compilation for multiple files at once
recompile source files even if their byte code file already
exist and are up-to-date."
  :group 'auto-compile
  :type 'boolean)

(defcustom auto-compile-toggle-deletes-nonlib-dest nil
  "Whether to remove non-library byte code files when toggling compilation."
  :group 'auto-compile
  :type 'boolean)

;;;###autoload
(defun toggle-auto-compile (file action)
  "Toggle automatic compilation of an Emacs Lisp source file or files.

Read a file or directory name from the minibuffer defaulting to
the visited Emacs Lisp source file or `default-directory' if no
such file is being visited in the current buffer.

If the user selects a file then automatic compilation of only
that file is toggled.  Since both `auto-compile-on-save' and
`auto-compile-on-save' only ever _recompile_ byte code files,
toggling automatic compilation is done simply by creating or
removing the respective byte code file.

If the user selects a directory then automatic compilation for
multiple files is toggled as follows:

* With a positive prefix argument always compile source files;
  with a negative prefix argument always remove byte code files.

* Otherwise the existence or absence of the byte code file of
  the source file that was current when this command was invoked
  determines whether byte code files should be created or removed.

* If no Emacs Lisp source file is being visited in the buffer
  that was current when the command was invoked ask the user what
  to do.

* When _removing_ byte code files then all byte code files are
  removed.  If `auto-compile-deletes-stray-dest' is non-nil this
  even includes byte code files for which no source file exists.

* When _creating_ byte code files only do so for source files
  that are actual libraries.  Source files that provide the
  correct feature are considered to be libraries; see
  `packed-library-p'.

* Note that non-libraries can still be automatically compiled,
  you just cannot _recursively_ turn on automatic compilation
  using this command.

* When `auto-compile-toggle-recompiles' is non-nil recompile all
  affected source files even when the respective source files are
  up-to-date.  Do so even for non-library source files.

* Only enter subdirectories for which `packed-ignore-directory-p'
  returns nil; most importantly don't enter hidden directories or
  those containing a file named \".nosearch\"."
  (interactive
   (let* ((buf  (current-buffer))
          (file (when (eq major-mode 'emacs-lisp-mode)
                  (buffer-file-name)))
          (action
           (cond
            (current-prefix-arg
             (if (> (prefix-numeric-value current-prefix-arg) 0)
                 'start
               'quit))
            (file
             (if (file-exists-p (byte-compile-dest-file file))
                 'quit
               'start))
            (t
             (cl-case (read-char-choice
                       "Toggle automatic compilation (s=tart, q=uit, C-g)? "
                       '(?s ?q))
               (?s 'start)
               (?q 'quit))))))
     (list (read-file-name (concat (capitalize (symbol-name action))
                                   " auto-compiling: ")
                           (and file (file-name-directory file))
                           nil t
                           (and file (file-name-nondirectory file)))
           action)))
  (if (file-regular-p file)
      (cl-case action
        (start (auto-compile-byte-compile file t))
        (quit  (auto-compile-delete-dest (byte-compile-dest-file file))))
    (when (called-interactively-p 'any)
      (let ((log (get-buffer byte-compile-log-buffer)))
        (when log
          (kill-buffer log))))
    (dolist (f (directory-files file t))
      (cond
       ((file-directory-p f)
        ;; TODO pass the package name if we are certain
        (unless (packed-ignore-directory-p f nil)
          (toggle-auto-compile f action)))
       ((packed-library-p f)
        (let ((dest (byte-compile-dest-file f)))
          (if (eq action 'start)
              (and (file-exists-p f)
                   (or auto-compile-toggle-recompiles
                       (file-newer-than-file-p f dest))
                   (or (not (string-match "^\\.?#" (file-name-nondirectory f)))
                       (file-exists-p dest))
                   (auto-compile-byte-compile f t))
            (auto-compile-delete-dest dest))))
       ((and auto-compile-toggle-deletes-nonlib-dest
             (eq action 'quit)
             (string-match (packed-el-regexp) f))
        (auto-compile-delete-dest (byte-compile-dest-file f)))
       ((and auto-compile-delete-stray-dest
             (string-match "\\.elc$" f)
             (not (file-exists-p (packed-el-file f))))
        (auto-compile-delete-dest f))))))

(defalias 'auto-compile-toggle 'toggle-auto-compile)

(defun auto-compile-toggle-mark-failed-modified (&optional arg)
  "Toggle whether buffers which failed to compile are marked as modified."
  (interactive)
  (message (concat (if (setq auto-compile-mark-failed-modified
                             (not auto-compile-mark-failed-modified))
                       "Mark "
                     "Don't mark ")
                   "files that failed to compile as modified")))

(defvar auto-compile-pretend-byte-compiled nil
  "Whether to try again to compile this file after a failed attempt.

Command `auto-compile-byte-compile' sets this buffer local
variable to t after failing to compile a source file being
visited in a buffer (or when variable `auto-compile-visit-failed'
is non-nil for all files being compiled) causing it to try again
when being called again. Command `toggle-auto-compile' will also
pretend the byte code file exists.")
(make-variable-buffer-local 'auto-compile-pretend-byte-compiled)

(defun auto-compile-byte-compile (&optional file start)
  "Perform byte compilation for Auto-Compile mode."
  (let ((default-directory default-directory)
        dest buf success loaddefs)
    (when (and file
               (setq buf (get-file-buffer file))
               (buffer-modified-p buf)
               (y-or-n-p (format "Save buffer %s first? " (buffer-name buf))))
      (with-current-buffer buf (save-buffer)))
    (unless file
      (setq file (buffer-file-name)
            buf  (get-file-buffer file)))
    (setq default-directory (file-name-directory file))
    (catch 'auto-compile
      (when (and auto-compile-check-parens buf)
        (condition-case check-parens
            (save-restriction
              (widen)
              (check-parens))
          (error
           (auto-compile-handle-compile-error file buf)
           (throw 'auto-compile nil))))
      (when (or start
                (and (setq dest (byte-compile-dest-file file))
                     (file-exists-p dest))
                (when buf
                  (with-current-buffer buf
                    auto-compile-pretend-byte-compiled)))
        (condition-case byte-compile
            (let ((byte-compile-verbose auto-compile-verbose))
              (setq success (packed-byte-compile-file file))
              (when buf
                (with-current-buffer buf
                  (kill-local-variable auto-compile-pretend-byte-compiled))))
          (file-error
           (message "Byte-compiling %s failed" file)
           (auto-compile-handle-compile-error file buf)
           (setq success nil)))
        (when (and auto-compile-update-autoloads
                   (setq loaddefs (packed-loaddefs-file)))
          (require 'autoload)
          (condition-case autoload
              (packed-with-loaddefs loaddefs
                (let ((autoload-modified-buffers
                       (list (find-buffer-visiting file))))
                  (autoload-generate-file-autoloads file)))
            (error
             (message "Generating loaddefs for %s failed" file)
             (setq loaddefs nil))))
        (cl-case success
          (no-byte-compile)
          ((t) (message "Wrote %s.{%s,%s}%s"
                        (file-name-sans-extension
                         (file-name-sans-extension file))
                        (progn (string-match "\\(\\.[^./]+\\)+$" file)
                               (substring (match-string 0 file) 1))
                        (file-name-extension dest)
                        (if loaddefs " (+)" "")))
          (t   (message "Wrote %s (byte-compiling failed)" file))))
      success)))

(defun auto-compile-delete-dest (dest &optional failurep)
  (unless failurep
    (let ((buf (get-file-buffer (packed-el-file dest))))
      (when buf
        (with-current-buffer buf
          (kill-local-variable 'auto-compile-pretend-byte-compiled)))))
  (condition-case nil
      (when (file-exists-p dest)
        (message "Deleting %s..." dest)
        (delete-file dest)
        (message "Deleting %s...done" dest))
    (file-error
     (auto-compile-ding)
     (message "Deleting %s...failed" dest))))

(defun auto-compile-handle-compile-error (file buf)
  (auto-compile-ding)
  (let ((dest (byte-compile-dest-file file)))
    (when (file-exists-p dest)
      (auto-compile-delete-dest dest t)))
  (when (or buf
            (and auto-compile-visit-failed
                 (setq buf (find-file-noselect file))))
    (with-current-buffer buf
      (setq auto-compile-pretend-byte-compiled t)
      (when auto-compile-mark-failed-modified
        (set-buffer-modified-p t)))))

(defun auto-compile-handle-autoloads-error (dest)
  (auto-compile-ding)
  (packed-remove-autoloads dest nil))

(defun auto-compile-ding ()
  (when auto-compile-ding
    (ding)))

<<<<<<< HEAD
;; REDEFINE autoload-save-buffers defined in autoload.el
;; - verify buffers are still live before killing them
(eval-after-load 'autoload
  '(defun autoload-save-buffers ()
     (while autoload-modified-buffers
       (let ((buf (pop autoload-modified-buffers)))
         (when (buffer-live-p buf)
           (with-current-buffer buf
             (let ((version-control 'never))
               (save-buffer))))))))


;;; Mode-Line.
=======
;;; Mode-Line
>>>>>>> b4aa4670

(defvar mode-line-auto-compile
  '(auto-compile-mode (:eval (mode-line-auto-compile-control))))

(defun mode-line-auto-compile-control ()
  (let ((src (buffer-file-name))
        dst)
    (when (and src (setq dst (byte-compile-dest-file src)))
      (list
       (cond
        ((file-writable-p dst)
         (propertize
          "-"
          'help-echo "Byte-compile destination is writable"
          'mouse-face 'mode-line))
        (t
         (propertize
          "%%"
          'help-echo "Byte-compile destination is read-only"
          'mouse-face 'mode-line)))
       (cond
        ((and auto-compile-pretend-byte-compiled
              (not (file-exists-p dst)))
         (propertize
          "!"
          'help-echo "Failed to byte-compile updating\nmouse-1 retry"
          'mouse-face 'mode-line-highlight
          'local-map (purecopy (make-mode-line-mouse-map
                                'mouse-1
                                #'auto-compile-mode-line-byte-compile))))
        ((not (file-exists-p dst))
         (propertize
          "%%"
          'help-echo "Byte-compiled file doesn't exist\nmouse-1 create"
          'mouse-face 'mode-line-highlight
          'local-map (purecopy (make-mode-line-mouse-map
                                'mouse-1
                                #'mode-line-toggle-auto-compile))))
        ((file-newer-than-file-p src dst)
         (propertize
          "*"
          'help-echo "Byte-compiled file needs updating\nmouse-1 update"
          'mouse-face 'mode-line-highlight
          'local-map (purecopy (make-mode-line-mouse-map
                                'mouse-1
                                #'auto-compile-mode-line-byte-compile))))
        (t
         (propertize
          "-"
          'help-echo "Byte-compiled file is up-to-date\nmouse-1 remove"
          'mouse-face 'mode-line-highlight
          'local-map (purecopy (make-mode-line-mouse-map
                                'mouse-1
                                #'mode-line-toggle-auto-compile)))))))))

(put 'mode-line-auto-compile 'risky-local-variable t)
(make-variable-buffer-local 'mode-line-auto-compile)

(defun mode-line-toggle-auto-compile (event)
  "Toggle automatic compilation from the mode-line."
  (interactive "e")
  (save-selected-window
    (select-window (posn-window (event-start event)))
    (toggle-auto-compile
     (buffer-file-name)
     (if (file-exists-p (byte-compile-dest-file (buffer-file-name)))
         'quit
       'start))
    (force-mode-line-update)))

(defun auto-compile-mode-line-byte-compile (event)
  "Recompile visited file from the mode-line."
  (interactive "e")
  (save-selected-window
    (select-window (posn-window (event-start event)))
    (auto-compile-byte-compile (buffer-file-name) t)
    (force-mode-line-update)))

;;; Auto-Compile-On-Load Mode

(define-minor-mode auto-compile-on-load-mode
  "Before loading a library recompile it if it needs recompilation.

A library needs to be recompiled if the source file is newer than
it's byte-compile destination.  Without this advice the outdated
byte code file would be loaded instead.

Also see the related `auto-compile-on-load-mode'."
  :lighter auto-compile-on-load-mode-lighter
  :group 'auto-compile
  :global t
  (cond (auto-compile-on-load-mode
         (ad-enable-advice  'load    'before 'auto-compile-on-load)
         (ad-enable-advice  'require 'before 'auto-compile-on-load)
         (ad-activate 'load)
         (ad-activate 'require))
        (t
         (ad-disable-advice 'load    'before 'auto-compile-on-load)
         (ad-disable-advice 'require 'before 'auto-compile-on-load))))

(defvar auto-compile-on-load-mode-lighter ""
  "Mode lighter for Auto-Compile-On-Load Mode.")

(defadvice load (before auto-compile-on-load disable)
  ;; (file &optional noerror nomessage nosuffix must-suffix)
  "Before loading the library recompile it if it needs recompilation.
It needs recompilation if it is newer than the byte-compile
destination.  Without this advice the outdated byte-compiled
file would get loaded."
  (auto-compile-on-load file nosuffix))

(defadvice require (before auto-compile-on-load disable)
  ;; (feature &optional FILENAME NOERROR)
  "Before loading the library recompile it if it needs recompilation.
It needs recompilation if it is newer than the byte-compile
destination.  Without this advice the outdated byte-compiled
file would get loaded."
  (unless (featurep feature)
    (auto-compile-on-load (or filename (symbol-name feature)))))

(defvar auto-compile--loading nil)

(defun auto-compile-on-load (file &optional nosuffix)
  (unless (member file auto-compile--loading)
    (let ((auto-compile--loading (cons file auto-compile--loading))
          byte-compile-verbose el elc el*)
      (condition-case nil
          (when (setq el (packed-locate-library file nosuffix))
            (setq elc (byte-compile-dest-file el))
            (when (and (file-exists-p elc)
                       (file-newer-than-file-p el elc))
              (message "Recompiling %s..." el)
              (packed-byte-compile-file el)
              (message "Recompiling %s...done" el))
            (when auto-compile-delete-stray-dest
              (setq el* (locate-library file))
              (unless (equal (file-name-directory el)
                             (file-name-directory el*))
                (auto-compile-delete-dest el* t))))
        (error
         (message "Recompiling %s...failed" el)
         (when elc
           (auto-compile-delete-dest elc t)))))))

(provide 'auto-compile)
;; Local Variables:
;; indent-tabs-mode: nil
;; End:
;;; auto-compile.el ends here<|MERGE_RESOLUTION|>--- conflicted
+++ resolved
@@ -511,7 +511,6 @@
   (when auto-compile-ding
     (ding)))
 
-<<<<<<< HEAD
 ;; REDEFINE autoload-save-buffers defined in autoload.el
 ;; - verify buffers are still live before killing them
 (eval-after-load 'autoload
@@ -523,12 +522,7 @@
              (let ((version-control 'never))
                (save-buffer))))))))
 
--
-;;; Mode-Line.
-=======
 ;;; Mode-Line
->>>>>>> b4aa4670
 
 (defvar mode-line-auto-compile
   '(auto-compile-mode (:eval (mode-line-auto-compile-control))))
